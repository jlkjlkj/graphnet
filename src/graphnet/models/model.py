"""Base class(es) for building models."""

from abc import ABC, abstractmethod
from collections import OrderedDict
import dill
import os.path
from typing import Any, Dict, List, Optional, Union

import numpy as np
import pandas as pd
from pytorch_lightning import Trainer, LightningModule
from pytorch_lightning.callbacks.callback import Callback
from pytorch_lightning.loggers.logger import Logger
import torch
from torch import Tensor
from torch.utils.data import DataLoader, SequentialSampler
from torch_geometric.data import Data

from graphnet.utilities.logging import LoggerMixin
from graphnet.utilities.config import Configurable, ModelConfig


class Model(Configurable, LightningModule, LoggerMixin, ABC):
    """Base class for all models in graphnet."""

    @abstractmethod
    def forward(self, x: Union[Tensor, Data]) -> Union[Tensor, Data]:
        """Forward pass."""

    def _construct_trainers(
        self,
        max_epochs: int = 10,
        gpus: Optional[Union[List[int], int]] = None,
        callbacks: Optional[List[Callback]] = None,
        ckpt_path: Optional[str] = None,
        logger: Optional[Logger] = None,
        log_every_n_steps: int = 1,
        gradient_clip_val: Optional[float] = None,
<<<<<<< HEAD
        strategy: Optional[str] = "ddp",
=======
        distribution_strategy: Optional[str] = "ddp",
>>>>>>> 814a702b
        **trainer_kwargs: Any,
    ) -> None:

        if gpus:
            accelerator = "gpu"
            devices = gpus
        else:
            accelerator = "cpu"
            devices = None

        self._trainer = Trainer(
            accelerator=accelerator,
            devices=devices,
            max_epochs=max_epochs,
            callbacks=callbacks,
            log_every_n_steps=log_every_n_steps,
            logger=logger,
            gradient_clip_val=gradient_clip_val,
<<<<<<< HEAD
            strategy=strategy,
=======
            strategy=distribution_strategy,
>>>>>>> 814a702b
            **trainer_kwargs,
        )

        inference_devices = devices
        if isinstance(inference_devices, list):
            inference_devices = inference_devices[:1]

        self._inference_trainer = Trainer(
            accelerator=accelerator,
            devices=inference_devices,
            callbacks=callbacks,
            logger=logger,
            strategy=None,
            **trainer_kwargs,
        )

    def fit(
        self,
        train_dataloader: DataLoader,
        val_dataloader: Optional[DataLoader] = None,
        *,
        max_epochs: int = 10,
        gpus: Optional[Union[List[int], int]] = None,
        callbacks: Optional[List[Callback]] = None,
        ckpt_path: Optional[str] = None,
        logger: Optional[Logger] = None,
        log_every_n_steps: int = 1,
        gradient_clip_val: Optional[float] = None,
        distribution_strategy: Optional[str] = "ddp",
        **trainer_kwargs: Any,
    ) -> None:
        """Fit `Model` using `pytorch_lightning.Trainer`."""
        self.train(mode=True)

        self._construct_trainers(
            max_epochs=max_epochs,
            gpus=gpus,
            callbacks=callbacks,
            ckpt_path=ckpt_path,
            logger=logger,
            log_every_n_steps=log_every_n_steps,
            gradient_clip_val=gradient_clip_val,
            distribution_strategy=distribution_strategy,
            **trainer_kwargs,
        )

        try:
            self._trainer.fit(
                self, train_dataloader, val_dataloader, ckpt_path=ckpt_path
            )
        except KeyboardInterrupt:
            self.warning("[ctrl+c] Exiting gracefully.")
            pass

    def predict(
        self,
        dataloader: DataLoader,
        gpus: Optional[Union[List[int], int]] = None,
    ) -> List[Tensor]:
        """Return predictions for `dataloader`.

        Returns a list of Tensors, one for each model output.
        """
        self.train(mode=False)

        if not hasattr(self, "_inference_trainer"):
            self._construct_trainer(
                gpus=gpus,
            )
        elif gpus is not None:
            self.warning(
                "A `Trainer` instance has already been constructed, possibly "
                "when the model was trained. Will use this to get predictions. "
                f"Argument `gpus = {gpus}` will be ignored."
            )
        predictions_list = self._inference_trainer.predict(self, dataloader)
        assert len(predictions_list), "Got no predictions"

        nb_outputs = len(predictions_list[0])
        predictions: List[Tensor] = [
            torch.cat([preds[ix] for preds in predictions_list], dim=0)
            for ix in range(nb_outputs)
        ]

        return predictions

    def predict_as_dataframe(
        self,
        dataloader: DataLoader,
        prediction_columns: List[str],
        *,
        node_level: bool = False,
        additional_attributes: Optional[List[str]] = None,
        index_column: str = "event_no",
        gpus: Optional[Union[List[int], int]] = None,
    ) -> pd.DataFrame:
        """Return predictions for `dataloader` as a DataFrame.

        Include `additional_attributes` as additional columns in the output
        DataFrame.
        """
        # Check(s)
        if additional_attributes is None:
            additional_attributes = []
        assert isinstance(additional_attributes, list)

        if (
            not isinstance(dataloader.sampler, SequentialSampler)
            and additional_attributes
        ):
            print(dataloader.sampler)
            raise UserWarning(
                "DataLoader has a `sampler` that is not `SequentialSampler`, "
                "indicating that shuffling is enabled. Using "
                "`predict_as_dataframe` with `additional_attributes` assumes "
                "that the sequence of batches in `dataloader` are "
                "deterministic. Either call this method a `dataloader` which "
                "doesn't resample batches; or do not request "
                "`additional_attributes`."
            )
        predictions_torch = self.predict(
            dataloader=dataloader,
            gpus=gpus,
        )
        predictions = (
            torch.cat(predictions_torch, dim=1).detach().cpu().numpy()
        )
        assert len(prediction_columns) == predictions.shape[1], (
            f"Number of provided column names ({len(prediction_columns)}) and "
            f"number of output columns ({predictions.shape[1]}) don't match."
        )

        # Get additional attributes
        attributes: Dict[str, List[np.ndarray]] = OrderedDict(
            [(attr, []) for attr in additional_attributes]
        )
        for batch in dataloader:
            for attr in attributes:
                attribute = batch[attr].detach().cpu().numpy()
                if node_level:
                    if attr == index_column:
                        attribute = np.repeat(
                            attribute, batch.n_pulses.detach().cpu().numpy()
                        )
                attributes[attr].extend(attribute)

        data = np.concatenate(
            [predictions]
            + [
                np.asarray(values)[:, np.newaxis]
                for values in attributes.values()
            ],
            axis=1,
        )

        results = pd.DataFrame(
            data, columns=prediction_columns + additional_attributes
        )
        return results

    def save(self, path: str) -> None:
        """Save entire model to `path`."""
        if not path.endswith(".pth"):
            self.info(
                "It is recommended to use the .pth suffix for model files."
            )
        dirname = os.path.dirname(path)
        if dirname:
            os.makedirs(dirname, exist_ok=True)
        torch.save(self.cpu(), path, pickle_module=dill)
        self.info(f"Model saved to {path}")

    @classmethod
    def load(cls, path: str) -> "Model":
        """Load entire model from `path`."""
        return torch.load(path, pickle_module=dill)

    def save_state_dict(self, path: str) -> None:
        """Save model `state_dict` to `path`."""
        if not path.endswith(".pth"):
            self.info(
                "It is recommended to use the .pth suffix for state_dict files."
            )
        torch.save(self.cpu().state_dict(), path)
        self.info(f"Model state_dict saved to {path}")

    def load_state_dict(
        self, path: Union[str, Dict]
    ) -> "Model":  # pylint: disable=arguments-differ
        """Load model `state_dict` from `path`."""
        if isinstance(path, str):
            state_dict = torch.load(path)
        else:
            state_dict = path
        return super().load_state_dict(state_dict)

    @classmethod
    def from_config(  # type: ignore[override]
        cls,
        source: Union[ModelConfig, str],
        trust: bool = False,
        load_modules: Optional[List[str]] = None,
    ) -> "Model":
        """Construct `Model` instance from `source` configuration.

        Arguments:
            trust: Whether to trust the ModelConfig file enough to `eval(...)`
                any lambda function expressions contained.
            load_modules: List of modules used in the definition of the model
                which, as a consequence, need to be loaded into the global
                namespace. Defaults to loading `torch`.

        Raises:
            ValueError: If the ModelConfig contains lambda functions but
                `trust = False`.
        """
        if isinstance(source, str):
            source = ModelConfig.load(source)

        assert isinstance(
            source, ModelConfig
        ), f"Argument `source` of type ({type(source)}) is not a `ModelConfig"

        return source._construct_model(trust, load_modules)<|MERGE_RESOLUTION|>--- conflicted
+++ resolved
@@ -36,11 +36,8 @@
         logger: Optional[Logger] = None,
         log_every_n_steps: int = 1,
         gradient_clip_val: Optional[float] = None,
-<<<<<<< HEAD
         strategy: Optional[str] = "ddp",
-=======
         distribution_strategy: Optional[str] = "ddp",
->>>>>>> 814a702b
         **trainer_kwargs: Any,
     ) -> None:
 
@@ -59,11 +56,7 @@
             log_every_n_steps=log_every_n_steps,
             logger=logger,
             gradient_clip_val=gradient_clip_val,
-<<<<<<< HEAD
-            strategy=strategy,
-=======
             strategy=distribution_strategy,
->>>>>>> 814a702b
             **trainer_kwargs,
         )
 
